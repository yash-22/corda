--- conflicted
+++ resolved
@@ -79,22 +79,13 @@
         // DOCSTART 1
         // modify message if it's 1
         nodeB.setMessagingServiceSpy(object : MessagingServiceSpy(nodeB.network) {
-
-<<<<<<< HEAD
             override fun send(message: Message, target: MessageRecipients, retryId: Long?, sequenceKey: Any, acknowledgementHandler: (() -> Unit)?, additionalHeaders: Map<String, String>) {
-                val messageData = message.data.deserialize<Any>()
-
-                if (messageData is SessionData && messageData.payload.deserialize() == 1) {
-                    val alteredMessageData = SessionData(messageData.recipientSessionId, 99.serialize()).serialize().bytes
-                    messagingService.send(InMemoryMessagingNetwork.InMemoryMessage(message.topicSession, alteredMessageData, message.uniqueMessageId), target, retryId)
-=======
-            override fun send(message: Message, target: MessageRecipients, retryId: Long?, sequenceKey: Any) {
                 val messageData = message.data.deserialize<Any>() as? ExistingSessionMessage
                 val payload = messageData?.payload
+
                 if (payload is DataSessionMessage && payload.payload.deserialize() == 1) {
                     val alteredMessageData = messageData.copy(payload = payload.copy(99.serialize())).serialize().bytes
                     messagingService.send(InMemoryMessagingNetwork.InMemoryMessage(message.topic, OpaqueBytes(alteredMessageData), message.uniqueMessageId), target, retryId)
->>>>>>> a9109e08
                 } else {
                     messagingService.send(message, target, retryId)
                 }
